# -*- coding: utf-8 -*-
"""Test for smoother.lineargaussian"""
import datetime

import numpy as np

from stonesoup.types.detection import Detection
from stonesoup.types.state import GaussianState
from stonesoup.types.track import Track
<<<<<<< HEAD
from stonesoup.models.transitionmodel.linear import ConstantVelocity
from stonesoup.models.measurementmodel.linear import LinearGaussian1D
=======
from stonesoup.models.transitionmodel.linear import ConstantVelocity1D
from stonesoup.models.measurementmodel.linear import LinearGaussian
>>>>>>> 8c77cc5f
from stonesoup.predictor.kalman import KalmanPredictor
from stonesoup.updater.kalman import KalmanUpdater
from stonesoup.smoother.lineargaussian import Backward


def test_backwards_smoother():
    """Linear Gaussian Backward Smoother test"""

    # Setup list of Detections
    T = 5
    measurements = [
        np.array([[2.486559674128609]]),
        np.array([[2.424165626519697]]),
        np.array([[6.603176662762473]]),
        np.array([[9.329099124074590]]),
        np.array([[14.637975326666801]]),
    ]
    detections = [Detection(m) for m in measurements]

    t_0 = datetime.datetime.now()
    t_delta = datetime.timedelta(0, 1)
    t = [t_0]
    for n in range(T-1):
        t.append(t[-1] + t_delta)
    for n in range(T):
        detections[n].timestamp = t[n]

    # Setup models.
    initial_state = GaussianState(np.ones([2, 1]), np.eye(2), timestamp=t_0)

<<<<<<< HEAD
    trans_model = ConstantVelocity(noise_diff_coeff=1)
    meas_model = LinearGaussian1D(ndim_state=2, mapping=0, noise_covar=0.4)
=======
    trans_model = ConstantVelocity1D(noise_diff_coeff=1)
    meas_model = LinearGaussian(ndim_state=2, mapping=[0],
                                noise_covar=np.array([[0.4]]))
>>>>>>> 8c77cc5f

    estimates = [initial_state]

    # Filter Initial Detection
    track = Track()
    track.states.append(initial_state)
    predictor = KalmanPredictor(transition_model=trans_model)
    updater = KalmanUpdater(measurement_model=meas_model)
    new_state = updater.update(track.state, detections[0])
    track.states[0] = new_state

    # Filter Remaining Detections.
    for t in range(1, T):
        time = detections[t].timestamp
        state_pred = predictor.predict(track.state, timestamp=time)
        estimates.append(state_pred)
        state_post = updater.update(state_pred, detections[t])
        track.states.append(state_post)

    # Smooth Track
    smoother = Backward(transition_model=trans_model)
    smoothed_track = smoother.track_smooth(track, estimates)

    smoothed_state_vectors = [
        state.state_vector for state in smoothed_track.states]

    # Verify Values
    target_smoothed_vectors = [
        np.array([[1.688813974839928], [1.267196351952188]]),
        np.array([[3.307200214998506], [2.187167840595264]]),
        np.array([[6.130402001958210], [3.308896367021604]]),
        np.array([[9.821303658438408], [4.119557021638030]]),
        np.array([[14.257730973981149], [4.594862462495096]])
    ]

    assert np.allclose(smoothed_state_vectors, target_smoothed_vectors)<|MERGE_RESOLUTION|>--- conflicted
+++ resolved
@@ -7,13 +7,8 @@
 from stonesoup.types.detection import Detection
 from stonesoup.types.state import GaussianState
 from stonesoup.types.track import Track
-<<<<<<< HEAD
 from stonesoup.models.transitionmodel.linear import ConstantVelocity
-from stonesoup.models.measurementmodel.linear import LinearGaussian1D
-=======
-from stonesoup.models.transitionmodel.linear import ConstantVelocity1D
 from stonesoup.models.measurementmodel.linear import LinearGaussian
->>>>>>> 8c77cc5f
 from stonesoup.predictor.kalman import KalmanPredictor
 from stonesoup.updater.kalman import KalmanUpdater
 from stonesoup.smoother.lineargaussian import Backward
@@ -44,14 +39,9 @@
     # Setup models.
     initial_state = GaussianState(np.ones([2, 1]), np.eye(2), timestamp=t_0)
 
-<<<<<<< HEAD
     trans_model = ConstantVelocity(noise_diff_coeff=1)
-    meas_model = LinearGaussian1D(ndim_state=2, mapping=0, noise_covar=0.4)
-=======
-    trans_model = ConstantVelocity1D(noise_diff_coeff=1)
     meas_model = LinearGaussian(ndim_state=2, mapping=[0],
                                 noise_covar=np.array([[0.4]]))
->>>>>>> 8c77cc5f
 
     estimates = [initial_state]
 
