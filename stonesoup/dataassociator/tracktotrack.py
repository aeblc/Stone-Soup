# -*- coding: utf-8 -*-
from operator import attrgetter

import numpy as np

from ..base import Property
from .base import TrackToTrackAssociator
from ..models.measurement import MeasurementModel
from ..types.association import AssociationSet, TimeRangeAssociation
from ..types.time import TimeRange


class EuclideanTrackToTrack(TrackToTrackAssociator):
    """Euclidean track to track associator

    Compares two sets of :class:`~.tracks`, each formed of a sequence of
    :class:`~.State` objects and returns an :class:`~.Association` object for
    each time at which a the two :class:`~.State` within the :class:`~.tracks`
    are assessed to be associated.

    Associations are triggered by track states being within a threshold
    distance for a given number of timestamps. Associations are terminated when
    either the two :class:`~.tracks` end or the two :class:`~.State` are
    separated by a distance greater than the threshold at the next time step.

    Note
    ----
    Association is not prioritised based on historic associations or distance.
    If, at a specific time step, the :class:`~.State` of one of the
    :class:`~.tracks` is assessed as close to more than one track then an
    :class:`~.Association` object will be return for all possible association
    combinations
    """

    association_threshold = Property(
        float, default=10,
        doc="Threshold distance measure which states must be within for an "
            "association to be recorded.Default is 10")
    consec_pairs_confirm = Property(
        int, default=3,
        doc="Number of consecutive time instances which track pairs are "
            "required to be within a specified threshold in order for an "
            "association to be formed. Default is 3")
    consec_misses_end = Property(
        int, default=2,
        doc="Number of consecutive time instances which track pairs are "
            "required to exceed a specified threshold in order for an "
            "association to be ended. Default is 2")
    measurement_model_track1 = Property(
        MeasurementModel,
        doc="Measurement model which specifies which elements within the "
            "track state are to be used to calculate distance over")
    measurement_model_track2 = Property(
        MeasurementModel,
        doc="Measurement model which specifies which elements within the "
            "track state are to be used to calculate distance over")

    def associate_tracks(self, tracks_set_1, tracks_set_2):
        """Associate two sets of tracks together.

        Parameters
        ----------
        tracks_set_1 : list of :class:`~.Track` objects
            Tracks to associate to track set 2
        tracks_set_2 : list of :class:`~.Track` objects
            Tracks to associate to track set 1

        Returns
        -------
        AssociationSet
            Contains a set of :class:`~.Association` objects

        """
        associations = set()
        for track2 in tracks_set_2:
            truth_timestamps = [state.timestamp for state in track2.states]
            for track1 in tracks_set_1:

                track1_states = sorted(
                    (state
                     for state in track1
                     if state.timestamp in truth_timestamps),
                    key=attrgetter('timestamp'))
                track_timestamps = [state.timestamp for state in track1_states]

                track2_states = sorted(
                    (state
                     for state in track2
                     if state.timestamp in track_timestamps),
                    key=attrgetter('timestamp'))

                if not (track1_states and track2_states):
                    continue

                # At this point we should have two lists of states from
                # track1 and 2 only at the times that they both existed

                n_succesful = 0
                n_unsuccesful = 0
                start_timestamp = None
                end_timestamp = None
                # Loop through every detection pair and form associations
                for state1, state2 in zip(track1_states, track2_states):

                    distance = np.linalg.norm(
                        self.measurement_model_track1.function(
<<<<<<< HEAD
                            state1, noise=0)
                        - self.measurement_model_track2.function(
                            state2, noise=0))
=======
                            state1.state_vector)
                        - self.measurement_model_track2.function(
                            state2.state_vector))
>>>>>>> cf8879fc

                    if distance <= self.association_threshold:
                        n_succesful += 1
                        n_unsuccesful = 0

                        if n_succesful == 1:
                            first_timestamp = state1.timestamp
                        if n_succesful == self.consec_pairs_confirm:
                            start_timestamp = first_timestamp
                    else:
                        n_succesful = 0
                        n_unsuccesful += 1

                        if n_unsuccesful == 1:
                            end_timestamp = state1.timestamp

                        if n_unsuccesful >= self.consec_misses_end and \
                                start_timestamp:
                            associations.add(TimeRangeAssociation(
                                (track1, track2),
                                TimeRange(start_timestamp, end_timestamp)))
                            start_timestamp = None

                # close any open associations
                if start_timestamp:
                    end_timestamp = track1_states[-1].timestamp
                    associations.add(TimeRangeAssociation(
                        (track1, track2),
                        TimeRange(start_timestamp, end_timestamp)))

        return AssociationSet(associations)


class EuclideanTrackToTruth(TrackToTrackAssociator):
    """Euclidean track to truth associator

    Compares two sets of :class:`~.tracks`, each formed of a sequence of
    :class:`~.State` objects and returns an :class:`~.Association` object for
    each time at which a the two :class:`~.State` within the :class:`~.tracks`
    are assessed to be associated. Tracks are considered to be associated with
    the Truth if the true :class:`~.State` is the closest to the track and
    within the specified distance for a specified number of time steps.

    Associations between Truth and Track if the Truth is no longer the
    'closest' to the track or the distance exceeds the specified threshold for
    a specified number of consecutive time steps.

    Associates will be ended by consec_misses_end before any new associations
    are considered even if consec_pairs_confirm < consec_misses_end

    Note
    ----
    Tracks can only be associated with one Truth (one-2-one relationship) at a
    given time step however a Truth track can be associated with multiple
    Tracks (one-2-many relationship).
    """

    association_threshold = Property(
        float,
        default=10,
        doc="Threshold distance measure which states must be within for an "
            "association to be recorded.Default is 10")
    consec_pairs_confirm = Property(
        int,
        default=3,
        doc="Number of consecutive time instances which track-truth pairs are "
            "required to be within a specified threshold in order for an "
            "association to be formed. Default is 3")
    consec_misses_end = Property(
        int,
        default=2,
        doc="Number of consecutive time instances which track-truth pairs are "
            "required to exceed a specified threshold in order for an "
            "association to be ended. Default is 2")
    measurement_model_track = Property(
        MeasurementModel,
        doc="Measurement model which specifies which elements within the "
            "track state are to be used to calculate distance over")
    measurement_model_truth = Property(
        MeasurementModel,
        doc="Measurement model which specifies which elements within the "
            "truth state are to be used to calculate distance over")

    def associate_tracks(self, tracks_set, truth_set):
        """Associate Tracks

        Method compares to sets of :class:`~.Track` objects and will determine
        associations between the two sets.

        Parameters
        ----------
        tracks_set : list of :class:`~.Track` objects
            Tracks to associate to truth
        truth_set : list of :class:`~.Track` objects
            Truth to associate to tracks

        Returns
        -------
        AssociationSet
            Contains a set of :class:`~.Association` objects
        """

        associations = set()

        for track in tracks_set:

            current_truth = None
            potential_truth = None
            n_potential_successes = 0
            n_failures = 0
            potential_start_timestep = None
            start_timestamp = None
            end_timestamp = None

            for track_state in track:

                min_dist = None
                min_truth = None

                for truth in truth_set:

                    try:
                        truth_state = truth[track_state.timestamp]
                    except IndexError:
                        continue

                    distance = np.linalg.norm(
                        self.measurement_model_track.function(
<<<<<<< HEAD
                            track_state, noise=0)
                        - self.measurement_model_truth.function(
                            truth_state, noise=0))
=======
                            track_state.state_vector)
                        - self.measurement_model_truth.function(
                            truth_state.state_vector))
>>>>>>> cf8879fc
                    if min_dist and distance < min_dist:
                        min_dist = distance
                        min_truth = truth
                    elif not min_dist \
                            and distance < self.association_threshold:
                        min_dist = distance
                        min_truth = truth

                # If there is not a truth track currently
                # considered to be associated to the track
                if not current_truth:
                    # If no truth associated then there's nothing to consider
                    if min_truth is None:
                        n_potential_successes = 0
                        potential_truth = None
                        potential_start_timestep = None
                    # If the latest closest truth is not being assessed
                    # as the likely truth make it so
                    elif potential_truth is not min_truth:
                        potential_truth = min_truth
                        n_potential_successes = 1
                        potential_start_timestep = track_state.timestamp

                    # Otherwise increse the number of times
                    # this truth appears in a row
                    else:
                        n_potential_successes += 1
                    # If the threshold of continuous
                    # similar matches has been made
                    if n_potential_successes >= self.consec_pairs_confirm:
                        current_truth = min_truth
                        start_timestamp = potential_start_timestep
                        end_timestamp = track_state.timestamp
                        potential_start_timestep = None
                        potential_truth = None
                        n_potential_successes = 0

                # Otherwise if there is a track currently
                # considered as the association
                else:
                    # If the closest track this time is the same
                    # update the end time (time of last association)
                    if min_truth == current_truth:
                        n_failures = 0
                        end_timestamp = track_state.timestamp
                    # Otherwise record the failed match and how
                    # many times it's been the same different
                    # potential track in a row
                    else:
                        n_failures += 1
                        if min_truth and min_truth is potential_truth:
                            n_potential_successes += 1
                        else:
                            potential_truth = min_truth
                            potential_start_timestep = track_state.timestamp
                            n_potential_successes = 1

                    # If there have been enough failed matches
                    # in a row end the association and record
                    if n_failures >= self.consec_misses_end:
                        associations.add(TimeRangeAssociation(
                            (track, current_truth),
                            TimeRange(start_timestamp, end_timestamp)))

                        # If the current potential association
                        # is strong enough to confirm then do so
                        if n_potential_successes >= self.consec_pairs_confirm:

                            current_truth = potential_truth
                            start_timestamp = potential_start_timestep
                            end_timestamp = track_state.timestamp

                        else:
                            # Otherwise wait for a new
                            # association to be good enough
                            current_truth = None
                            start_timestamp = None
                            end_timestamp = None

            # Close any open associations when the track ends
            if current_truth:

                associations.add(TimeRangeAssociation(
                    (track, current_truth),
                    TimeRange(start_timestamp, end_timestamp)))

        return AssociationSet(associations)<|MERGE_RESOLUTION|>--- conflicted
+++ resolved
@@ -103,16 +103,8 @@
                 for state1, state2 in zip(track1_states, track2_states):
 
                     distance = np.linalg.norm(
-                        self.measurement_model_track1.function(
-<<<<<<< HEAD
-                            state1, noise=0)
-                        - self.measurement_model_track2.function(
-                            state2, noise=0))
-=======
-                            state1.state_vector)
-                        - self.measurement_model_track2.function(
-                            state2.state_vector))
->>>>>>> cf8879fc
+                        self.measurement_model_track1.function(state1)
+                        - self.measurement_model_track2.function(state2))
 
                     if distance <= self.association_threshold:
                         n_succesful += 1
@@ -240,16 +232,8 @@
                         continue
 
                     distance = np.linalg.norm(
-                        self.measurement_model_track.function(
-<<<<<<< HEAD
-                            track_state, noise=0)
-                        - self.measurement_model_truth.function(
-                            truth_state, noise=0))
-=======
-                            track_state.state_vector)
-                        - self.measurement_model_truth.function(
-                            truth_state.state_vector))
->>>>>>> cf8879fc
+                        self.measurement_model_track.function(track_state)
+                        - self.measurement_model_truth.function(truth_state))
                     if min_dist and distance < min_dist:
                         min_dist = distance
                         min_truth = truth
