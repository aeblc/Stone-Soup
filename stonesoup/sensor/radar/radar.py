--- conflicted
+++ resolved
@@ -21,12 +21,8 @@
 from ...types.detection import TrueDetection
 from ...types.groundtruth import GroundTruthState
 from ...types.numeric import Probability
-<<<<<<< HEAD
-from ...types.state import State, StateVector
+from ...types.state import StateVector
 from ...models.clutter.clutter import ClutterModel
-=======
-from ...types.state import StateVector
->>>>>>> 59450a94
 
 
 class RadarBearingRange(Sensor):
@@ -101,8 +97,8 @@
     """
 
     dwell_centre: StateVector = ActionableProperty(
-        doc="A `state_vector` property that describes the rotation angle of the center of the "
-            "sensor's current FOV (i.e. the dwell center) relative to the positive x-axis of the "
+        doc="A `state_vector` property that describes the rotation angle of the centre of the "
+            "sensor's current FOV (i.e. the dwell centre) relative to the positive x-axis of the "
             "sensor frame/orientation. The angle is positive if the rotation is in the "
             "counter-clockwise direction when viewed by an observer looking down the z-axis of "
             "the sensor frame, towards the origin. Angle units are in radians",
@@ -336,7 +332,7 @@
      :class:`~.CartesianToBearingRange` model, relative to its position
 
      This is a simple extension of the RadarRotatingBearingRange class with \
-     the rotate function changed to restrict the  dwell-center to within the \
+     the rotate function changed to restrict the  dwell-centre to within the \
      field of regard.
      It's important to note that this only works (has  been tested) in an 2D \
      environment
@@ -349,8 +345,8 @@
     """
     dwell_centre: StateVector = Property(
         doc="A state object, whose `state_vector` "
-            "property describes the rotation angle of the center of the sensor's "
-            "current FOV (i.e. the dwell center) relative to the positive x-axis "
+            "property describes the rotation angle of the centre of the sensor's "
+            "current FOV (i.e. the dwell centre) relative to the positive x-axis "
             "of the sensor frame/orientation. The angle is positive if the rotation "
             "is in the counter-clockwise direction when viewed by an observer "
             "looking down the z-axis of the sensor frame, towards the origin. "
@@ -361,14 +357,14 @@
     def act(self, timestamp):
         """Rotate the sensor's antenna
 
-        This method computes and updates the sensor's `dwell_center` property.
+        This method computes and updates the sensor's `dwell_centre` property.
 
         Parameters
         ----------
         timestamp: :class:`datetime.datetime`
             A timestamp signifying when the rotation completes
         """
-        # Check if dwell_center has a timestamp instantiated if not sets it to incoming timestamp
+        # Check if dwell_centre has a timestamp instantiated if not sets it to incoming timestamp
         if self.timestamp is None:
             self.timestamp = timestamp
             return
