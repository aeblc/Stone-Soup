from scipy.stats import multivariate_normal as mn

from .base import Hypothesiser
from ..base import Property
from ..types.detection import MissedDetection
from ..types.hypothesis import SingleProbabilityHypothesis
from ..types.multihypothesis import MultipleHypothesis
from ..types.numeric import Probability
from ..predictor import Predictor
from ..updater import Updater


class PDAHypothesiser(Hypothesiser):
    """Hypothesiser based on Probabilistic Data Association (PDA)

    Generate track predictions at detection times and calculate probabilities
    for all prediction-detection pairs for single prediction and multiple
    detections.
    """

    predictor = Property(
        Predictor,
        doc="Predict tracks to detection times")
    updater = Property(
        Updater,
        doc="Updater used to get measurement prediction")
    clutter_spatial_density = Property(
        float,
        doc="Spatial density of clutter - tied to probability of false "
            "detection")
    prob_detect = Property(
        Probability,
        default=Probability(0.85),
        doc="Target Detection Probability")
    prob_gate = Property(
        Probability,
        default=Probability(0.95),
        doc="Gate Probability - prob. gate contains true measurement "
            "if detected")

    def hypothesise(self, track, detections, timestamp):
        r"""Evaluate and return all track association hypotheses.

        For a given track and a set of N detections, return a
        MultipleHypothesis with N+1 detections (first detection is
        a 'MissedDetection'), each with an associated probability.
        Probabilities are assumed to be exhaustive (sum to 1) and mutually
        exclusive (two detections cannot be the correct association at the
        same time).

        Detection 0: missed detection, none of the detections are associated
        with the track.
        Detection :math:`i, i \in {1...N}`: detection i is associated
        with the track.

        The probabilities for these detections are calculated as follow:

        .. math::

          \beta_i(k) = \begin{cases}
                \frac{\mathcal{L}_{i}(k)}{1-P_{D}P_{G}+\sum_{j=1}^{m(k)}
                  \mathcal{L}_{j}(k)}, \quad i=1,...,m(k) \\
                \frac{1-P_{D}P_{G}}{1-P_{D}P_{G}+\sum_{j=1}^{m(k)}
                  \mathcal{L}_{j}(k)}, \quad i=0
                \end{cases}

        where

        .. math::

          \mathcal{L}_{i}(k) = \frac{\mathcal{N}[z_{i}(k);\hat{z}(k|k-1),
          S(k)]P_{D}}{\lambda}

        :math:`\lambda` is the clutter density

        :math:`P_{D}` is the detection probability

        :math:`P_{G}` is the gate probability

        :math:`\mathcal{N}[z_{i}(k);\hat{z}(k|k-1),S(k)]` is the likelihood
        ratio of the measurement :math:`z_{i}(k)` originating from the track
        target rather than the clutter.

        NOTE: Since all probabilities have the same denominator and are
        normalized later, the denominator can be discarded.

        References:

        [1] "The Probabilistic Data Association Filter: Estimation in the
        Presence of Measurement Origin Uncertainty" -
        https://ieeexplore.ieee.org/stamp/stamp.jsp?arnumber=5338565

        [2] "Robotics 2 Data Association" (Lecture notes) -
        http://ais.informatik.uni-freiburg.de/teaching/ws10/robotics2/pdfs/rob2-15-dataassociation.pdf

        Parameters
        ----------
        track: :class:`~.Track`
            The track object to hypothesise on
        detections: :class:`list`
            A list of :class:`~Detection` objects, representing the available
            detections.
        timestamp: :class:`datetime.datetime`
            A timestamp used when evaluating the state and measurement
            predictions. Note that if a given detection has a non empty
            timestamp, then prediction will be performed according to
            the timestamp of the detection.

        Returns
        -------
        : :class:`~.MultipleHypothesis`
            A container of :class:`~SingleProbabilityHypothesis` objects

        """

        hypotheses = list()

        # Common state & measurement prediction
<<<<<<< HEAD
        prediction = self.predictor.predict(track, timestamp=timestamp)
        measurement_prediction = self.updater.predict_measurement(
            prediction)
=======
        prediction = self.predictor.predict(track.state, timestamp=timestamp)

>>>>>>> b61928a5
        # Missed detection hypothesis
        probability = Probability(1 - self.prob_detect*self.prob_gate)
        hypotheses.append(
            SingleProbabilityHypothesis(
                prediction,
                MissedDetection(timestamp=timestamp),
                probability))

        # True detection hypotheses
        for detection in detections:
             # Re-evaluate prediction
            prediction = self.predictor.predict(
                track.state, timestamp=detection.timestamp)
            # Compute measurement prediction and probability measure
            measurement_prediction = self.updater.predict_measurement(
                prediction, detection.measurement_model)
            log_pdf = mn.logpdf(detection.state_vector.ravel(),
                                measurement_prediction.state_vector.ravel(),
                                measurement_prediction.covar)
            pdf = Probability(log_pdf, log_value=True)
            probability = (pdf * self.prob_detect)/self.clutter_spatial_density

            # True detection hypothesis
            hypotheses.append(
                SingleProbabilityHypothesis(
                    prediction,
                    detection,
                    probability,
                    measurement_prediction))

        return MultipleHypothesis(hypotheses, normalise=True, total_weight=1)<|MERGE_RESOLUTION|>--- conflicted
+++ resolved
@@ -116,14 +116,8 @@
         hypotheses = list()
 
         # Common state & measurement prediction
-<<<<<<< HEAD
-        prediction = self.predictor.predict(track, timestamp=timestamp)
-        measurement_prediction = self.updater.predict_measurement(
-            prediction)
-=======
         prediction = self.predictor.predict(track.state, timestamp=timestamp)
 
->>>>>>> b61928a5
         # Missed detection hypothesis
         probability = Probability(1 - self.prob_detect*self.prob_gate)
         hypotheses.append(
