# -*- coding: utf-8 -*-
from abc import abstractmethod

import numpy as np
from scipy.stats import multivariate_normal

from ..base import Base
from ..functions import jacobian as compute_jac
from ..types.array import Matrix, StateVector
from ..types.numeric import Probability


class Model(Base):
    """Model type

    Base/Abstract class for all models."""

    @property
    @abstractmethod
    def ndim(self):
        """Number of dimensions of model"""
        pass

    @abstractmethod
<<<<<<< HEAD
    def function(self, state, noise=None):
=======
    def function(self, state_vector, noise=False):
>>>>>>> cf8879fc
        """ Model function"""
        pass

    @abstractmethod
    def rvs(self, num_samples=1):
        """Model noise/sample generation method"""
        pass

    @abstractmethod
    def pdf(self, state1, state2):
        """Model pdf/likelihood evaluator method"""
        pass


class LinearModel(Model):
    """LinearModel class

    Base/Abstract class for all linear models"""

    @abstractmethod
    def matrix(self):
        """ Model matrix"""
        pass

<<<<<<< HEAD
    def function(self, state, noise=None, **kwargs):
=======
    def function(self, state_vector, noise=False, **kwargs):
>>>>>>> cf8879fc
        """Model linear function :math:`f_k(x(k),w(k)) = F_k(x_k) + w_k`

        Parameters
        ----------
<<<<<<< HEAD
        state: :class:`~.State`
            An input state
        noise: :class:`numpy.ndarray`
=======
        state_vector: :class:`~.StateVector`
            An input state vector
        noise: :class:`numpy.ndarray` or bool
>>>>>>> cf8879fc
            An externally generated random process noise sample (the default is
            `False`, in which case no noise will be added
            if 'True', the output of :meth:`~.Model.rvs` is added)

        Returns
        -------
        : :class:`State`
            The updated State with the model function evaluated.
        """
<<<<<<< HEAD
        if noise is None:
            # TODO: doesn't make sense for noise=None to generate noise
            noise = self.rvs(**kwargs)
=======

        if isinstance(noise, bool) or noise is None:
            if noise:
                noise = self.rvs(**kwargs)
            else:
                noise = 0
>>>>>>> cf8879fc

        return self.matrix(**kwargs) @ state.state_vector + noise


class NonLinearModel(Model):
    """NonLinearModel class

    Base/Abstract class for all non-linear models"""

    def jacobian(self, state, **kwargs):
        """Model jacobian matrix :math:`H_{jac}`

        Parameters
        ----------
        state : :class:`~.State`
            An input state

        Returns
        -------
        :class:`numpy.ndarray` of shape (:py:attr:`~ndim_meas`, \
        :py:attr:`~ndim_state`)
            The model jacobian matrix evaluated around the given state vector.
        """

        def fun(x):
            return self.function(x, noise=False)

        return compute_jac(fun, state)

    @abstractmethod
<<<<<<< HEAD
    def function(self, state, noise=None, **kwargs):
=======
    def function(self, state_vector, noise=False, **kwargs):
>>>>>>> cf8879fc
        """Model function :math:`f(t,x(t),w(t))`

        Parameters
        ----------
<<<<<<< HEAD
        state: :class:`~.State`
            An input state
        noise: :class:`numpy.ndarray`
            An externally generated random process noise sample (the default in
            `None`, in which case process noise will be generated internally)
=======
        state_vector: :class:`~.StateVector`
            An input state vector
        noise: :class:`numpy.ndarray` or bool
            An externally generated random process noise sample (the default is
            `False`, in which case no noise will be added
            if 'True', the output of :meth:`~.Model.rvs` is added)
>>>>>>> cf8879fc

        Returns
        -------
        : :class:`numpy.ndarray`
            The model function evaluated.
        """
        pass


class ReversibleModel(NonLinearModel):
    """Non-linear model containing sufficient co-ordinate
    information such that the linear co-ordinate conversions
    can be calculated from the non-linear counterparts.

    Contains an inverse function which computes the reverse
    of the relevant linear-to-non-linear function"""

    @abstractmethod
    def inverse_function(self, detection, **kwargs):
        """Takes in the result of the function and
        computes the inverse function, returning the initial
        input of the function.

        Parameters
        ----------
        detection: :class:`~.Detection`
            Input state (non-linear format)

        Returns
        -------
        : :class:`numpy.ndarray`
            The linear co-ordinates
        """
        pass


class TimeVariantModel(Model):
    """TimeVariantModel class

    Base/Abstract class for all time-variant models"""


class TimeInvariantModel(Model):
    """TimeInvariantModel class

    Base/Abstract class for all time-invariant models"""


class GaussianModel(Model):
    """GaussianModel class

    Base/Abstract class for all Gaussian models"""

    def rvs(self, num_samples=1, **kwargs):
        r"""Model noise/sample generation function

        Generates noise samples from the model.

        In mathematical terms, this can be written as:

        .. math::

            v_t \sim \mathcal{N}(0,Q)

        where :math:`v_t =` ``noise`` and :math:`Q` = :attr:`covar`.

        Parameters
        ----------
        num_samples: scalar, optional
            The number of samples to be generated (the default is 1)

        Returns
        -------
        noise : 2-D array of shape (:attr:`~.ndim`, ``num_samples``)
            A set of Np samples, generated from the model's noise
            distribution.
        """

        noise = multivariate_normal.rvs(
            np.zeros(self.ndim), self.covar(**kwargs), num_samples)

        noise = np.atleast_2d(noise).T

        if num_samples == 1:
            return noise.view(StateVector)
        else:
            return noise.view(Matrix)

    def pdf(self, state1, state2, **kwargs):
        r"""Model pdf/likelihood evaluation function

        Evaluates the pdf/likelihood of ``state1``, given the state
        ``state2`` which is passed to :meth:`~.function()`.

        In mathematical terms, this can be written as:

        .. math::

            p = p(y_t | x_t) = \mathcal{N}(y_t; x_t, Q)

        where :math:`y_t` = ``state_vector1``, :math:`x_t` = ``state_vector2``
        and :math:`Q` = :attr:`covar`.

        Parameters
        ----------
        state1 : :class:`~.State`
        state2 : :class:`~.State`

        Returns
        -------
        : :class:`~.Probability`
            The likelihood of ``state1``, given ``state2``
        """

        likelihood = multivariate_normal.logpdf(
<<<<<<< HEAD
            state1.state_vector.T,
            mean=self.function(state2, noise=0, **kwargs).ravel(),
=======
            state_vector1.T,
            mean=self.function(state_vector2, **kwargs).ravel(),
>>>>>>> cf8879fc
            cov=self.covar(**kwargs)
        )
        return Probability(likelihood, log_value=True)

    @abstractmethod
    def covar(self):
        """Model covariance"""<|MERGE_RESOLUTION|>--- conflicted
+++ resolved
@@ -22,11 +22,7 @@
         pass
 
     @abstractmethod
-<<<<<<< HEAD
-    def function(self, state, noise=None):
-=======
-    def function(self, state_vector, noise=False):
->>>>>>> cf8879fc
+    def function(self, state, noise=False):
         """ Model function"""
         pass
 
@@ -51,24 +47,14 @@
         """ Model matrix"""
         pass
 
-<<<<<<< HEAD
-    def function(self, state, noise=None, **kwargs):
-=======
-    def function(self, state_vector, noise=False, **kwargs):
->>>>>>> cf8879fc
+    def function(self, state, noise=False, **kwargs):
         """Model linear function :math:`f_k(x(k),w(k)) = F_k(x_k) + w_k`
 
         Parameters
         ----------
-<<<<<<< HEAD
         state: :class:`~.State`
             An input state
-        noise: :class:`numpy.ndarray`
-=======
-        state_vector: :class:`~.StateVector`
-            An input state vector
         noise: :class:`numpy.ndarray` or bool
->>>>>>> cf8879fc
             An externally generated random process noise sample (the default is
             `False`, in which case no noise will be added
             if 'True', the output of :meth:`~.Model.rvs` is added)
@@ -78,18 +64,11 @@
         : :class:`State`
             The updated State with the model function evaluated.
         """
-<<<<<<< HEAD
-        if noise is None:
-            # TODO: doesn't make sense for noise=None to generate noise
-            noise = self.rvs(**kwargs)
-=======
-
         if isinstance(noise, bool) or noise is None:
             if noise:
                 noise = self.rvs(**kwargs)
             else:
                 noise = 0
->>>>>>> cf8879fc
 
         return self.matrix(**kwargs) @ state.state_vector + noise
 
@@ -120,29 +99,17 @@
         return compute_jac(fun, state)
 
     @abstractmethod
-<<<<<<< HEAD
-    def function(self, state, noise=None, **kwargs):
-=======
-    def function(self, state_vector, noise=False, **kwargs):
->>>>>>> cf8879fc
+    def function(self, state, noise=False, **kwargs):
         """Model function :math:`f(t,x(t),w(t))`
 
         Parameters
         ----------
-<<<<<<< HEAD
         state: :class:`~.State`
             An input state
-        noise: :class:`numpy.ndarray`
-            An externally generated random process noise sample (the default in
-            `None`, in which case process noise will be generated internally)
-=======
-        state_vector: :class:`~.StateVector`
-            An input state vector
         noise: :class:`numpy.ndarray` or bool
             An externally generated random process noise sample (the default is
             `False`, in which case no noise will be added
             if 'True', the output of :meth:`~.Model.rvs` is added)
->>>>>>> cf8879fc
 
         Returns
         -------
@@ -258,13 +225,8 @@
         """
 
         likelihood = multivariate_normal.logpdf(
-<<<<<<< HEAD
             state1.state_vector.T,
-            mean=self.function(state2, noise=0, **kwargs).ravel(),
-=======
-            state_vector1.T,
-            mean=self.function(state_vector2, **kwargs).ravel(),
->>>>>>> cf8879fc
+            mean=self.function(state2, **kwargs).ravel(),
             cov=self.covar(**kwargs)
         )
         return Probability(likelihood, log_value=True)
